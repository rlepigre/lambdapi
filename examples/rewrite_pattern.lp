// Data type of booleans.

symbol const B : TYPE

symbol const true  : B
symbol const false : B

// Data type of natural numbers.

symbol const N : TYPE

symbol const z : N
symbol const s : N ⇒ N

set builtin "0"  ≔ z
set builtin "+1" ≔ s

// Addition on natural numbers.

symbol add : N ⇒ N ⇒ N

rule add z      &x → &x
rule add (s &x) &y → s (add &x &y)

// Multiplication on natural numbers.

symbol mul : N ⇒ N ⇒ N

rule mul z      _  → z
rule mul (s &x) &y → add &y (mul &x &y)

// Type of data type codes and their interpretation as types.

symbol const U : TYPE

symbol T : U ⇒ TYPE

symbol const bool : U
symbol const nat  : U

rule T bool → B
rule T nat  → N

symbol const pi : ∀ (a : U), (T a ⇒ U) ⇒ U

rule T (pi &a &f) → ∀ (x : T &a), T (&f x)

// Type of propositions and their interpretation as types.

symbol const Prop : TYPE

symbol P : Prop ⇒ TYPE

symbol const all : ∀ (a : U), (T a ⇒ Prop) ⇒ Prop

rule P (all &a &f) → ∀ (x : T &a), P (&f x)

// Induction principle on N.

symbol nat_ind : ∀ (p:N⇒Prop), P(p z) ⇒ (∀n, P(p n) ⇒ P(p (s n))) ⇒ ∀n, P(p n)

rule nat_ind _  &u _  z      → &u
rule nat_ind &p &u &v (s &n) → &v &n (nat_ind &p &u &v &n)

// Boolean equality on N.

symbol beq : N ⇒ N ⇒ B

rule beq z      z      → true
rule beq (s &x) (s &y) → beq &x &y
rule beq z      (s _ ) → false
rule beq (s _ ) z      → false

// Leibniz equality.

symbol const eq : ∀a, T a ⇒ T a ⇒ Prop

symbol const refl : ∀a x, P (eq a x x)

symbol const eqind : ∀a x y, P (eq a x y) ⇒ ∀ (p:T a⇒Prop), P (p y) ⇒ P (p x)
// FIXME Try to infer the type of p.

// Setting up builtins for rewrite.

set builtin "P"     ≔ P
set builtin "T"     ≔ T
set builtin "eq"    ≔ eq
set builtin "eqind" ≔ eqind
set builtin "refl"  ≔ refl

// Symmetry of the equality (first option, rewrite).
theorem eq_sym : ∀a x y, P (eq a x y) ⇒ P (eq a y x)
proof
  intro a x y h
  rewrite h
  refine refl a y
qed

// Symmetry of the equality (second option, by hand).
theorem eq_sym_other_1 : ∀a x y, P (eq a x y) ⇒ P (eq a y x)
proof
  intro a x y h
  refine eqind a x y h (λz, eq a y z) (refl a y)
qed

// Symmetry of the equality (third option, by hand with a wildcard).
theorem eq_sym_other_2 : ∀a x y, P (eq a x y) ⇒ P (eq a y x)
proof
  intro a x y h
  refine eqind a x y h (λz, eq a y z) _
  simpl
  refine refl a y
qed

// [s] is compatible with Leibniz equality.
theorem s_eq : ∀x y, P (eq nat x y) ⇒ P (eq nat (s x) (s y))
proof
  intro x y xy
  refine eqind nat x y xy (λz, eq nat (s z) (s y)) (refl nat (s y))
qed

// [z] is right neutral for add.
theorem add0r : ∀n, P (eq nat (add n z) n)
proof
  // FIXME try to infer nat.
  // FIXME try to infer the predicate
  refine nat_ind (λn, eq nat (add n z) n) ?CZ ?CS
  // Case Z
  simpl
  refine refl nat z
  // Case S
  intro n h
  simpl
  refine s_eq (add n z) n h
qed

// [∀ n m, n + S m = S (n+m)]
theorem add_succ_r : ∀n m, P (eq nat (add n (s m)) (s (add n m)))
proof
  intro n m
  refine nat_ind (λn, eq nat (add n (s m)) (s (add n m))) ?CZ[n,m] ?CS[n,m] n
  // Case Z
  simpl
  refine refl nat (s m)
  // Case S
  simpl
  intro pn ih
  rewrite ih
  simpl
  refine refl nat (s (s (add pn m)))
qed

// Commutativity of the addition.
theorem addcomm : ∀n m, P (eq nat (add n m) (add m n))
proof
  intro n m
  refine nat_ind (λ (n:N), eq nat (add n m) (add m n)) ?CZ[n,m] ?CS[n,m] n
  // Case Z
  simpl
  symmetry // NEW !
  refine (add0r m)
  // Case S
  simpl
  intro k ih
  rewrite ih
  rewrite add_succ_r m k
  refine refl nat (s (add m k))
<<<<<<< HEAD
=======
qed

// Adding the same value is the same as multiplying by 2.
theorem add_same_times_two : ∀x, P (eq nat (add x x) (mul 2 x))
proof
  intro x
  simpl
  rewrite add0r
  refine refl nat (add x x)
qed

//////////////////////////////////////////////////////////////////////////////
// Rewrite tests with quantified variables in the hypothesis.               //
//////////////////////////////////////////////////////////////////////////////

// This stupid test directly uses the addcomm lemma.
theorem rewriteTest1 : ∀a b, P (eq nat (add a b) (add b a))
proof
  intro a b
  //print
  rewrite [add _ b] addcomm
  refine refl nat (add b a)
qed

// This stupid test directly uses the addcomm lemma in one place.
theorem rewriteTest2 : ∀a b, P (eq nat (add (add a b) b) (add (add b a) b))
proof
  intro a b
  //print
  rewrite [x in (add x b)] addcomm
  refine refl nat (add (add b a) b)
qed

// This stupid test directly uses the addcomm lemma in two places.
theorem rewriteTest3 : ∀a b,
  P (eq nat (add (add (add a b) b) (add (add a b) b))
            (add (add (add b a) b) (add (add b a) b)))
proof
  intro a b
  //print
  rewrite [x in (add x b)] addcomm
  refine refl nat (add (add (add b a) b) (add (add b a) b))
qed

// An easy contextual rewrite.
theorem rewriteTest4 : ∀a b,
  P (eq nat (add (add (add a b) (add a b)) a)
            (add (add (add b a) (add a b)) a))
proof
  intro a b
  rewrite [x in (add x (add a b))] addcomm
  refine refl nat (add (add (add b a) (add a b)) a)
qed

// A slightly more complicated contextual rewrite.
theorem rewriteTest5 : ∀a b,
  P (eq nat (add (add a b) (add a b)) (add (add b a) (add b a)))
proof
  intro a b
  rewrite [x in add x x] addcomm
  refine refl nat (add (add b a) (add b a))
qed

// An even more complicated rewrite, combining both wildcards and binders.
theorem rewriteTest6 : ∀a b,
  P (eq nat (add (add (add a b) a) a) (add (add a (add a b)) a))
proof
  // print
  intro a b
  rewrite [x in (add x _)] addcomm
  refine refl nat (add (add a (add a b)) a)
qed

// Example 17: Very trivial SSReflect example.
symbol silly_axiom : ∀m n, P (eq nat m n)

theorem rewriteTest7 : ∀a b c,
 P (eq nat (add (add (add a b) c) (add a b))
           (add (add (add c b) c) (add a b)))
proof
  intro a b c
  rewrite [in x in (add x c)] (silly_axiom a c)
  refine refl nat (add (add (add c b) c) (add a b))
qed

// Very trivial SSReflect example.
theorem rewriteTest8 : ∀a b c,
 P (eq nat (add (add (add a b) c) (add a b))
           (add (add (add c b) c) (add a b)))
proof
  intro a b c
  rewrite [in (add (_) c)] (silly_axiom a c)
  refine refl nat (add (add (add c b) c) (add a b))
qed

theorem rewriteTest9 : ∀a b c,
  P (eq nat (add (add a b) (add c (add a b)))
            (add (add a b) (add c (add b a))))
proof
  intro a b c
  rewrite [(add a  _) in x in (add c x)] addcomm
  refine refl nat (add (add a b) (add c (add b a)))
qed

theorem rewriteTest10 : ∀a b c,
  P (eq nat (add (add c (add a b)) (add (add a b) (add c (add a b))))
            (add (add c (add b a)) (add (add a b) (add c (add b a)))))
proof
  intro a b c
  rewrite [(add a _) in x in (add c x)] addcomm
  refine refl nat (add (add c (add b a)) (add (add a b) (add c (add b a))))
qed

theorem rewriteTest11 : ∀a b c,
  P (eq nat (add (add (add (add a b) c) (add (add a b) c)) (add (add a b) c))
            (add (add (add (add a b) c) (add (add b a) c)) (add (add a b) c)))
proof
  intro a b c
  rewrite [(add a _) in x in (add (add _ x) _)] addcomm
  refine refl nat (add (add (add (add a b) c)
           (add (add b a) c)) (add (add a b) c))
qed

theorem rewriteTest12 : ∀a b c,
  P (eq nat (add (add c (add a b)) (add (add a b) (add c (add a b))))
            (add (add c (add b a)) (add (add a b) (add c (add b a)))))
proof
  intro a b c
  rewrite [(add a b) as x in (add _ x)] addcomm
  refine refl nat (add (add c (add b a)) (add (add a b) (add c (add b a))))
>>>>>>> 3df5bf08
qed<|MERGE_RESOLUTION|>--- conflicted
+++ resolved
@@ -165,8 +165,6 @@
   rewrite ih
   rewrite add_succ_r m k
   refine refl nat (s (add m k))
-<<<<<<< HEAD
-=======
 qed
 
 // Adding the same value is the same as multiplying by 2.
@@ -297,5 +295,4 @@
   intro a b c
   rewrite [(add a b) as x in (add _ x)] addcomm
   refine refl nat (add (add c (add b a)) (add (add a b) (add c (add b a))))
->>>>>>> 3df5bf08
 qed