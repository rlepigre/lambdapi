(** Type-checking and inference. *)

open Timed
open Console
open Terms
open Print
open Extra

(** Logging function for typing. *)
let log_subj =
  new_logger 'j' "subj" "debugging information for subject-reduction"
let log_subj = log_subj.logger

(** Representation of a substitution. *)
type subst = tvar array * term array

(** [subst_from_constrs cs] builds a //typing substitution// from the list  of
    constraints [cs]. The returned substitution is given by a couple of arrays
    [(xs,ts)] of the same length.  The array [xs] contains the variables to be
    substituted using the terms of [ts] at the same index. *)
let subst_from_constrs : (term * term) list -> subst = fun cs ->
  let rec build_sub acc cs =
    match cs with
    | []        -> List.split acc
    | (a,b)::cs ->
    let (ha,argsa) = Basics.get_args a in
    let (hb,argsb) = Basics.get_args b in
    let na = List.length argsa in
    let nb = List.length argsb in
    match (unfold ha, unfold hb) with
    | (Symb(sa,_), Symb(sb,_)) when sa == sb && na = nb && Sign.is_inj sa ->
        let fn l t1 t2 = (t1,t2) :: l in
        build_sub acc (List.fold_left2 fn cs argsa argsb)
    | (Vari(x)   , _         ) when argsa = [] -> build_sub ((x,b)::acc) cs
    | (_         , Vari(x)   ) when argsb = [] -> build_sub ((x,a)::acc) cs
    | (_         , _         )                 -> build_sub acc cs
  in
  let (vs,ts) = build_sub [] cs in
  (Array.of_list vs, Array.of_list ts)

(** [build_meta_type k] builds the type “∀(x1:A1) ⋯ (xk:Ak), A(k+1)” where the
    type “Ai = Mi[x1,⋯,x(i-1)]” is defined as the metavariable “Mi” (which has
    arity “i-1”). The type of “Mi” is “∀(x1:A1) ⋯ (x(i-1):A(i-1)), TYPE”. *)
let build_meta_type : int -> term = fun k ->
  assert (k >= 0);
  (* We create the variables “xi”. *)
  let xs = Bindlib.new_mvar mkfree (Array.init k (Printf.sprintf "x%i")) in
  (* We also make a boxed version of the variables. *)
  let ts = Array.map _Vari xs in
  (* We create the types for the “Mi” metavariables. *)
  let ty_m = Array.make (k+1) _Type in
  for i = 0 to k do
    for j = (i-1) downto 0 do
      ty_m.(i) <- _Prod ty_m.(j) (Bindlib.bind_var xs.(j) ty_m.(i))
    done
  done;
  (* We create the “Ai” terms (and the “Mi” metavariables). *)
  let fn i =
    let m = fresh_meta (Bindlib.unbox ty_m.(i)) i in
    _Meta m (Array.sub ts 0 i)
  in
  let a = Array.init (k+1) fn in
  (* We finally construct our type. *)
  let res = ref a.(k) in
  for i = k - 1 downto 0 do
    res := _Prod a.(i) (Bindlib.bind_var xs.(i) !res)
  done;
  Bindlib.unbox !res

(** [check_rule builtins r] checks whether rule [r] is well-typed. The [Fatal]
    exception is raised in case of error. *)
let check_rule : sym StrMap.t -> sym * pp_hint * rule Pos.loc -> unit =
    fun builtins (s,h,r) ->
  if !log_enabled then log_subj "check_rule [%a]" pp_rule (s, h, r.elt);
  (* We process the LHS to replace pattern variables by metavariables. *)
  let binder_arity = Bindlib.mbinder_arity r.elt.rhs in
  let metas = Array.make binder_arity None in
  let rec to_m : int -> term -> tbox = fun k t ->
    (* [k] is the number of arguments to which [m] is applied. *)
    match unfold t with
    | Vari(x)     -> _Vari x
    | Symb(s,h)   -> _Symb s h
    | Abst(a,t)   -> let (x,t) = Bindlib.unbind t in
                     _Abst (to_m 0 a) (Bindlib.bind_var x (to_m 0 t))
    | Appl(t,u)   -> _Appl (to_m (k+1) t) (to_m 0 u)
    | Patt(i,n,a) ->
        begin
          let a = Array.map (to_m 0) a in
          let l = Array.length a in
          match i with
          | None    ->
             let m = fresh_meta ~name:n (build_meta_type (l+k)) l in
             _Meta m a
          | Some(i) ->
              match metas.(i) with
              | Some(m) -> _Meta m a
              | None    ->
                 let m = fresh_meta ~name:n (build_meta_type (l+k)) l in
                 metas.(i) <- Some(m);
                 _Meta m a
        end
    | Type        -> assert false (* Cannot appear in LHS. *)
    | Kind        -> assert false (* Cannot appear in LHS. *)
    | Prod(_,_)   -> assert false (* Cannot appear in LHS. *)
    | Meta(_,_)   -> assert false (* Cannot appear in LHS. *)
    | TEnv(_,_)   -> assert false (* Cannot appear in LHS. *)
    | Wild        -> assert false (* Cannot appear in LHS. *)
    | TRef(_)     -> assert false (* Cannot appear in LHS. *)
  in
  let lhs = List.map (fun p -> Bindlib.unbox (to_m 0 p)) r.elt.lhs in
  let lhs = Basics.add_args (Symb(s,h)) lhs in
  (* We substitute the RHS with the corresponding metavariables.*)
  let fn m =
    let m = match m with Some(m) -> m | None -> assert false in
    let xs = Array.init m.meta_arity (Printf.sprintf "x%i") in
    let xs = Bindlib.new_mvar mkfree xs in
    let e = Array.map _Vari xs in
    TE_Some(Bindlib.unbox (Bindlib.bind_mvar xs (_Meta m e)))
  in
  let te_envs = Array.map fn metas in
  let rhs = Bindlib.msubst r.elt.rhs te_envs in
  (* Infer the type of the LHS and the constraints. *)
  match Typing.infer_constr builtins Ctxt.empty lhs with
  | None                      -> wrn r.pos "Untypable LHS."
  | Some(lhs_constrs, ty_lhs) ->
    if !log_enabled then
      begin
        log_subj "LHS has type [%a]" pp ty_lhs;
        let fn (t,u) = log_subj "  if [%a] ~ [%a]" pp t pp u in
        List.iter fn lhs_constrs
      end;
  (* Turn constraints into a substitution and apply it. *)
  let (xs,ts) = subst_from_constrs lhs_constrs in
  let p = Bindlib.box_pair (lift rhs) (lift ty_lhs) in
  let p = Bindlib.unbox (Bindlib.bind_mvar xs p) in
  let (rhs,ty_lhs) = Bindlib.msubst p ts in
  (* Check that the RHS has the same type as the LHS. *)
  let to_solve = Infer.check Ctxt.empty rhs ty_lhs in
  if !log_enabled && to_solve <> [] then
    begin
      log_subj "RHS has type [%a]" pp ty_lhs;
      let fn (t,u) = log_subj "  if [%a] ~ [%a]" pp t pp u in
      List.iter fn to_solve
    end;
  (* Solving the constraints. *)
  match Unif.(solve builtins false {no_problems with to_solve}) with
  | None     ->
      fatal r.pos "Rule [%a] does not preserve typing." pp_rule (s,h,r.elt)
  | Some(cs) ->
<<<<<<< HEAD
      let is_constr c =
        let eq_comm (t1,u1) (t2,u2) =
          (Eval.eq_modulo t1 t2 && Eval.eq_modulo u1 u2) ||
          (Eval.eq_modulo t1 u2 && Eval.eq_modulo t2 u1)
        in
        List.exists (eq_comm c) lhs_constrs
      in
      let cs = List.filter (fun c -> not (is_constr c)) cs in
      if cs <> [] then
        begin
          let fn (t,u) = fatal_msg "Cannot solve [%a] ~ [%a]\n" pp t pp u in
          List.iter fn cs;
          fatal r.pos  "Unable to prove SR for rule [%a]." pp_rule (s,h,r.elt)
        end;
=======
  let is_constr c =
    let eq_comm (t1,u1) (t2,u2) =
      (Eval.eq_modulo t1 t2 && Eval.eq_modulo u1 u2) ||
      (Eval.eq_modulo t1 u2 && Eval.eq_modulo t2 u1)
    in
    List.exists (eq_comm c) lhs_constrs
  in
  let cs = List.filter (fun c -> not (is_constr c)) cs in
  if cs <> [] then
    begin
      let fn (t,u) = fatal_msg "Cannot solve [%a] ~ [%a]\n" pp t pp u in
      List.iter fn cs;
      fatal r.pos  "Unable to prove SR for rule [%a]." pp_rule (s,h,r.elt)
    end;
>>>>>>> c717e881
  (* Check that there is no uninstanciated metas left. *)
  let rhs = Bindlib.msubst r.elt.rhs (Array.make binder_arity TE_None) in
  if Basics.has_metas rhs then
    fatal r.pos "Cannot instantiate all metavariables in rule [%a]."
      pp_rule (s,h,r.elt)<|MERGE_RESOLUTION|>--- conflicted
+++ resolved
@@ -147,22 +147,6 @@
   | None     ->
       fatal r.pos "Rule [%a] does not preserve typing." pp_rule (s,h,r.elt)
   | Some(cs) ->
-<<<<<<< HEAD
-      let is_constr c =
-        let eq_comm (t1,u1) (t2,u2) =
-          (Eval.eq_modulo t1 t2 && Eval.eq_modulo u1 u2) ||
-          (Eval.eq_modulo t1 u2 && Eval.eq_modulo t2 u1)
-        in
-        List.exists (eq_comm c) lhs_constrs
-      in
-      let cs = List.filter (fun c -> not (is_constr c)) cs in
-      if cs <> [] then
-        begin
-          let fn (t,u) = fatal_msg "Cannot solve [%a] ~ [%a]\n" pp t pp u in
-          List.iter fn cs;
-          fatal r.pos  "Unable to prove SR for rule [%a]." pp_rule (s,h,r.elt)
-        end;
-=======
   let is_constr c =
     let eq_comm (t1,u1) (t2,u2) =
       (Eval.eq_modulo t1 t2 && Eval.eq_modulo u1 u2) ||
@@ -177,7 +161,6 @@
       List.iter fn cs;
       fatal r.pos  "Unable to prove SR for rule [%a]." pp_rule (s,h,r.elt)
     end;
->>>>>>> c717e881
   (* Check that there is no uninstanciated metas left. *)
   let rhs = Bindlib.msubst r.elt.rhs (Array.make binder_arity TE_None) in
   if Basics.has_metas rhs then
