--- conflicted
+++ resolved
@@ -416,16 +416,10 @@
       -> do_require _loc p;
          P_require(p,m)
   | _open_ p:path
-<<<<<<< HEAD
-      -> get_binops p; P_open(p)
+      -> get_binops _loc p;
+         P_open(p)
   | _symbol_ l:symtag* s:ident al:arg* ":" a:term
       -> P_symbol(l,s,al,a)
-=======
-      -> get_binops _loc p;
-         P_open(p)
-  | _symbol_ l:symtag* s:ident ":" a:term
-      -> P_symbol(l,s,a)
->>>>>>> d4300d79
   | _rule_ r:rule rs:{_:_and_ rule}*
       -> P_rules(r::rs)
   | _definition_ s:ident al:arg* ao:{":" term}? "≔" t:term
