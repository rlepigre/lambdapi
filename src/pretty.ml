(** Pretty-printing the parser-level AST.

    This module defines functions that allow printing elements of syntax found
    in the parser-level abstract syntax. This is used, for example, to print a
    file in the Lambdapi syntax, given the AST obtained when parsing a file in
    the legacy (Dedukti) syntax. *)

open Extra
open Files
open Pos
open Syntax

let pp_ident : ident pp = fun oc id ->
  Format.pp_print_string oc id.elt

let pp_arg_ident : ident option pp = fun oc id ->
  match id with
  | Some(id) -> pp_ident oc id
  | None     -> Format.pp_print_string oc "_"

let pp_qident : qident pp = fun oc qid ->
  match qid.elt with
  | ([], id) -> Format.pp_print_string oc id
  | (mp, id) -> List.iter (Format.fprintf oc "%s.") mp;
                Format.pp_print_string oc id

let pp_symtag : symtag pp = fun oc tag ->
  match tag with
  | Sym_const -> Format.pp_print_string oc "const"
  | Sym_inj   -> Format.pp_print_string oc "injective"

let pp_symtags : symtag list pp = fun oc ->
  List.iter (Format.fprintf oc " %a" pp_symtag)

let rec pp_p_term : p_term pp = fun oc t ->
  let open Parser in
  let out fmt = Format.fprintf oc fmt in
  let rec pp p _ t =
    let pp_env _ ar =
      if Array.length ar > 0 then out "[%a]" (Array.pp (pp PFunc) ", ") ar
    in
    let pp_atom = pp PAtom in
    let pp_appl = pp PAppl in
    let pp_func = pp PFunc in
    match (t.elt, p) with
    | (P_Type            , _    ) -> out "TYPE"
    | (P_Iden(qid, false), _    ) -> out "%a" pp_qident qid
    | (P_Iden(qid, true ), _    ) -> out "@%a" pp_qident qid
    | (P_Wild            , _    ) -> out "_"
    | (P_Meta(x,ar)      , _    ) -> out "?%a%a" pp_ident x pp_env ar
    | (P_Patt(x,ar)      , _    ) -> out "&%a%a" pp_ident x pp_env ar
    | (P_Appl(t,u)       , PAppl)
    | (P_Appl(t,u)       , PFunc) -> out "%a@ %a" pp_appl t pp_atom u
    | (P_Impl(a,b)       , PFunc) -> out "%a@ ⇒ %a" pp_appl a pp_func b
    | (P_Abst(args,t)    , PFunc) -> out "λ%a,@ %a" pp_p_args args pp_func t
    | (P_Prod(args,b)    , PFunc) -> out "∀%a,@ %a" pp_p_args args pp_func b
    | (P_LLet(x,args,t,u), PFunc) ->
        out "@[<hov 2>let %a%a = %a@]@ in@ %a"
          pp_ident x pp_p_args args pp_func t pp_func u
    | (P_NLit(i)         , _    ) -> out "%i" i
    | (P_BinO(t,b,u)     , _    ) ->
        let (b, _, _, _) = b in
        out "(%a %s %a)" pp_atom t b pp_atom u
    (* We print minimal parentheses, and ignore the [Wrap] constructor. *)
    | (P_Wrap(t)         , _    ) -> out "%a" (pp p) t
    | (P_Expl(t)         , _    ) -> out "{%a}" pp_func t
    | (_                 , _    ) -> out "(%a)" pp_func t
  in
  let rec pp_toplevel _ t =
    match t.elt with
    | P_Abst(args,t)     -> out "λ%a,@ %a" pp_p_args args pp_toplevel t
    | P_Prod(args,b)     -> out "∀%a,@ %a" pp_p_args args pp_toplevel b
    | P_Impl(a,b)        -> out "%a@ ⇒ %a" (pp PAppl) a pp_toplevel b
    | P_LLet(x,args,t,u) -> out "@[<hov 2>let %a%a =@ %a@]@ in@ %a" pp_ident x
                              pp_p_args args pp_toplevel t pp_toplevel u
    | _                  -> out "@[<hov 2>%a@]" (pp PFunc) t
  in
  pp_toplevel oc t

and pp_p_arg : p_arg pp = fun oc (ids,ao,b) ->
  let pp_ids = List.pp pp_arg_ident " " in
  match (ao,b) with
  | (None   , false) -> Format.fprintf oc "%a" pp_ids ids
  | (None   , true ) -> Format.fprintf oc "{%a}" pp_ids ids
  | (Some(a), false) -> Format.fprintf oc "(%a : %a)" pp_ids ids pp_p_term a
  | (Some(a), true ) -> Format.fprintf oc "{%a : %a}" pp_ids ids pp_p_term a

and pp_p_args : p_arg list pp = fun oc ->
  List.iter (Format.fprintf oc " %a" pp_p_arg)

let pp_p_rule : p_rule pp = fun oc r ->
  let (lhs, rhs) = r.elt in
  Format.fprintf oc "@[<hov 3>rule %a@ → %a@]@?" pp_p_term lhs pp_p_term rhs

let pp_p_proof_end : p_proof_end pp = fun oc e ->
  match e with
  | P_proof_qed   -> Format.pp_print_string oc "qed"
  | P_proof_admit -> Format.pp_print_string oc "admit"
  | P_proof_abort -> Format.pp_print_string oc "abort"

let pp_p_rw_patt : p_rw_patt pp = fun oc p ->
  let out fmt = Format.fprintf oc fmt in
  match p with
  | P_rw_Term(t)               -> out "%a" pp_p_term t
  | P_rw_InTerm(t)             -> out "in %a" pp_p_term t
  | P_rw_InIdInTerm(x,t)       -> out "in %a in %a" pp_ident x pp_p_term t
  | P_rw_IdInTerm(x,t)         -> out "%a in %a" pp_ident x pp_p_term t
  | P_rw_TermInIdInTerm(u,x,t) -> out "%a in %a in %a" pp_p_term u
                                    pp_ident x pp_p_term t
  | P_rw_TermAsIdInTerm(u,x,t) -> out "%a as %a in %a" pp_p_term u
                                    pp_ident x pp_p_term t

let pp_p_assertion : p_assertion pp = fun oc asrt ->
  let out fmt = Format.fprintf oc fmt in
  match asrt with
  | P_assert_typing(t,a) -> out "%a@ : %a" pp_p_term t pp_p_term a
  | P_assert_conv(t,u)   -> out "%a@ ≡ %a" pp_p_term t pp_p_term u

let pp_p_query : p_query pp = fun oc q ->
  let out fmt = Format.fprintf oc fmt in
  match q.elt with
  | P_query_assert(true , asrt)           ->
      out "assertnot %a" pp_p_assertion asrt
  | P_query_assert(false, asrt)           ->
      out "assert %a" pp_p_assertion asrt
  | P_query_verbose(i)                    ->
      out "set verbose %i" i
  | P_query_debug(true ,s)                ->
      out "set debug \"+%s\"" s
  | P_query_debug(false,s)                ->
      out "set debug \"-%s\"" s
  | P_query_flag(s, b)                    ->
      out "set flag \"%s\" %s" s (if b then "on" else "off")
  | P_query_infer(t, _)                   ->
      out "@[<hov 4>type %a@]" pp_p_term t
  | P_query_normalize(t, _)               ->
      out "@[<hov 2>compute@ %a@]" pp_p_term t

let pp_p_tactic : p_tactic pp = fun oc t ->
  let out fmt = Format.fprintf oc fmt in
  match t.elt with
  | P_tac_refine(t)          -> out "@[<hov 2>refine@ %a@]" pp_p_term t
  | P_tac_intro(xs)          -> out "intro %a" (List.pp pp_arg_ident " ") xs
  | P_tac_apply(t)           -> out "@[<hov 2>apply@ %a@]" pp_p_term t
  | P_tac_simpl              -> out "simpl"
  | P_tac_rewrite(None   ,t) -> out "@[<hov 2>rewrite@ %a@]" pp_p_term t
  | P_tac_rewrite(Some(p),t) -> out "@[<hov 2>rewrite [%a]@ %a@]"
                                  pp_p_rw_patt p.elt pp_p_term t
  | P_tac_refl               -> out "reflexivity"
  | P_tac_sym                -> out "symmetry"
  | P_tac_focus(i)           -> out "focus %i" i
  | P_tac_print              -> out "print"
  | P_tac_proofterm          -> out "proofterm"
<<<<<<< HEAD
  | P_tac_why3(None)         -> out "why3"
  | P_tac_why3(Some(s))      -> out "why3 %s" s
=======
  | P_tac_query(q)           -> pp_p_query oc q
>>>>>>> 33809c57

let pp_command : p_command pp = fun oc cmd ->
  let out fmt = Format.fprintf oc fmt in
  match cmd.elt with
  | P_require(b,ps)             ->
      out "require%s %a" (if b then " open" else "") (List.pp pp_path " ") ps
  | P_require_as(p,i)               ->
      out "require %a as %s" pp_path p i.elt
  | P_open(ps)                      ->
      List.iter (out "open %a" pp_path) ps
  | P_symbol(tags,s,args,a)         ->
      out "@[<hov 2>symbol%a %s" pp_symtags tags s.elt;
      List.iter (out " %a" pp_p_arg) args;
      out " :@ @[<hov>%a@]" pp_p_term a
  | P_rules(rs)                     ->
      out "%a" (List.pp pp_p_rule "\n") rs
  | P_definition(_,s,args,ao,t)     ->
      out "@[<hov 2>definition %s" s.elt;
      List.iter (out " %a" pp_p_arg) args;
      Option.iter (out " :@ @[<hov>%a@]" pp_p_term) ao;
      out " ≔@ @[<hov>%a@]@]" pp_p_term t
  | P_theorem(st,ts,e)              ->
      let (s,args,a) = st.elt in
      out "@[<hov 2>theorem %s" s.elt;
      List.iter (out " %a" pp_p_arg) args;
      out " :@ @[<2>%a@]@]@." pp_p_term a;
      out "proof@.";
      List.iter (out "  @[<hov>%a@]@." pp_p_tactic) ts;
      out "%a" pp_p_proof_end e.elt
  | P_set(P_config_builtin(n,i)  )  ->
      out "set builtin %S ≔ %a" n pp_qident i
  | P_set(P_config_binop(binop)  )  ->
      let (s, a, p, qid) = binop in
      let a =
        match a with
        | Assoc_none  -> ""
        | Assoc_left  -> "l"
        | Assoc_right -> "r"
      in
      out "set infix%s %f %S ≔ %a" a p s pp_qident qid
<<<<<<< HEAD
  | P_set(P_config_prover(s))       ->
      out "set prover %s" s
  | P_set(P_config_prover_limit(n)) ->
      out "set prover_limit %d" n
  | P_infer(t, _)                   ->
      out "@[<hov 4>infer %a@]" pp_p_term t
  | P_normalize(t, _)               ->
      out "@[<hov 2>normalize@ %a@]" pp_p_term t
=======
  | P_query(q)                      ->
     pp_p_query oc q

>>>>>>> 33809c57
let rec pp_ast : ast pp = fun oc cs ->
  match cs with
  | []    -> ()
  | [c]   -> Format.fprintf oc "%a@." pp_command c
  | c::cs -> Format.fprintf oc "%a\n@.%a" pp_command c pp_ast cs

(** [beautify cmds] pretty-prints the commands [cmds] to standard output. *)
let beautify : ast -> unit =
  pp_ast Format.std_formatter<|MERGE_RESOLUTION|>--- conflicted
+++ resolved
@@ -135,6 +135,10 @@
       out "@[<hov 4>type %a@]" pp_p_term t
   | P_query_normalize(t, _)               ->
       out "@[<hov 2>compute@ %a@]" pp_p_term t
+  | P_query_prover(s)                     ->
+      out "set prover \"%s\"" s
+  | P_query_prover_limit(n)               ->
+      out "set prover_limit %d" n
 
 let pp_p_tactic : p_tactic pp = fun oc t ->
   let out fmt = Format.fprintf oc fmt in
@@ -151,12 +155,9 @@
   | P_tac_focus(i)           -> out "focus %i" i
   | P_tac_print              -> out "print"
   | P_tac_proofterm          -> out "proofterm"
-<<<<<<< HEAD
   | P_tac_why3(None)         -> out "why3"
   | P_tac_why3(Some(s))      -> out "why3 %s" s
-=======
   | P_tac_query(q)           -> pp_p_query oc q
->>>>>>> 33809c57
 
 let pp_command : p_command pp = fun oc cmd ->
   let out fmt = Format.fprintf oc fmt in
@@ -197,20 +198,9 @@
         | Assoc_right -> "r"
       in
       out "set infix%s %f %S ≔ %a" a p s pp_qident qid
-<<<<<<< HEAD
-  | P_set(P_config_prover(s))       ->
-      out "set prover %s" s
-  | P_set(P_config_prover_limit(n)) ->
-      out "set prover_limit %d" n
-  | P_infer(t, _)                   ->
-      out "@[<hov 4>infer %a@]" pp_p_term t
-  | P_normalize(t, _)               ->
-      out "@[<hov 2>normalize@ %a@]" pp_p_term t
-=======
   | P_query(q)                      ->
      pp_p_query oc q
 
->>>>>>> 33809c57
 let rec pp_ast : ast pp = fun oc cs ->
   match cs with
   | []    -> ()
