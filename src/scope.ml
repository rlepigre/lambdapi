--- conflicted
+++ resolved
@@ -335,11 +335,7 @@
   let open Rewrite in
   let scope_term = scope_term StrMap.empty in
   match s.elt with
-<<<<<<< HEAD
-  | P_Term(t)               -> RW_Term(scope_term env t)
-=======
   | P_Term(t)               -> RW_Term(scope_pattern env t)
->>>>>>> d27632e5
   | P_InTerm(t)             -> RW_InTerm(scope_term env t)
   | P_InIdInTerm(x,t)       ->
       let v = Bindlib.new_var mkfree x.elt in
