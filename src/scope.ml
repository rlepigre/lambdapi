(** Scoping. *)

open Console
open Files
open Terms
open Print
open Parser
open Cmd
open Pos

(** Flag to enable a warning if an abstraction is not annotated (with the type
    of its domain). *)
let wrn_no_type : bool ref = ref false

(** Representation of an environment for variables. *)
type env = (string * (tvar * (strloc * p_term))) list

(** Extend an [env] with the mapping [(s,(v,a))] if s <> "_". *)
let add : string -> tvar -> (strloc * p_term) -> env -> env =
  fun s v x env -> if s = "_" then env else (s,(v,x))::env

(** [find_var sign env mp x] returns a bindbox corresponding to a variable of
    the environment [env], or to a symbol named [x] with module path [mp]. In
    the case where [mp] is empty, we first search [x] in the environement, and
    if it is not mapped we also search in the current signature [sign]. If the
    name does not correspond to anything, the program fails gracefully. *)
let find_var : Sign.t -> env -> module_path -> string -> tbox =
  fun sign env mp x ->
    if mp = [] then
      (* No module path, search the environment first. *)
      begin
        try Bindlib.box_of_var (fst (List.assoc x env)) with Not_found ->
        try _Symb (Sign.find sign x) with Not_found ->
        fatal "Unbound variable or symbol %S...\n%!" x
      end
    else if not Sign.(mp = sign.path || Hashtbl.mem sign.deps mp) then
      (* Module path is not available (not loaded), fail. *)
      begin
        let cur = String.concat "." Sign.(sign.path) in
        let req = String.concat "." mp in
        fatal "No module %s loaded in %s...\n%!" req cur
      end
    else
      (* Module path loaded, look for symbol. *)
      begin
        (* Cannot fail. *)
        let sign = try Hashtbl.find Sign.loaded mp with _ -> assert false in
        try _Symb (Sign.find sign x) with Not_found ->
        fatal "Unbound symbol %S...\n%!" (String.concat "." (mp @ [x]))
      end

(** [scope new_wildcard env sign t] transforms the parsing level term [t] into
    an actual term using the free variables of the environment [env], and the
    symbols of the signature [sign]. Wildcards are replaced by new
    metavariables. *)

let scope : (unit -> tbox) option -> env -> Sign.t -> p_term -> tbox =
  fun new_wildcard env sign t ->
    let rec scope env t =
      match t.elt with
      | P_Vari(mp,x)  -> find_var sign env mp x
      | P_Type        -> _Type
      | P_Prod(x,a,b) ->
         let f v = scope (add x.elt v (x,a) env) b in
          _Prod (scope env a) x.elt f
      | P_Abst(x,a_opt,b) ->
          let a =
            match a_opt with
            | Some a -> a
            | None ->
              (* If there is no type annotation, we create a
                 metavariable for it. *)
                if !wrn_no_type then
                  wrn "No type provided for %s at %a\n" x.elt Pos.print x.pos;
              (* We introduce a new metavariable [m] for the type of [x]. *)
              let xas = List.rev_map (fun (_,(_,xa)) -> xa) env in
              let prod t =
                Bindlib.unbox (scope [] (build_prod xas (Pos.none t))) in
              let n = List.length env in
              let m = new_meta (prod P_Type) n in
              (*REMOVE:let fn (_,(v,_)) = Bindlib.box_of_var v in
                let vars = List.map fn env in
                _Meta m (Array.of_list vars)*)
              let fn (s,_) = Pos.none (P_Vari([],s)) in
              let vars = List.rev_map fn env in
              Pos.none (P_Meta (m.meta_key, Array.of_list vars))
          in
          let f v = scope (add x.elt v (x,a) env) b in
          _Abst (scope env a) x.elt f
      | P_Appl(t,u)   -> _Appl (scope env t) (scope env u)
      | P_Wild        ->
          begin match new_wildcard with
          | None    -> fatal "\"_\" not allowed in terms...\n"
          | Some(f) -> f ()
          end
      | P_Meta(k,ts) ->
<<<<<<< HEAD
	 let ts = Array.map (scope env) ts in
	 try
	   let m = meta k in
	   if m.meta_arity = Array.length ts then _Meta m ts
	   else fatal "[%a] expects [%d] arguments but is applied to [%d] arguments\n" pp_meta m m.meta_arity (Array.length ts)
	 (*raise (E_wrong_number_of_arguments t)*)
	 with Not_found -> (* This is a new user-defined metavariable. *)
	   (* We introduce a new metavariable [m] for the type of [k]. *)
	   let xas = List.rev_map (fun (_,(_,xa)) -> xa) env in
	   let prod t =
	     Bindlib.unbox (scope [] (build_prod xas (Pos.none t))) in
	   let n = List.length env in
	   let m = new_meta (prod P_Type) n in
	   let vars = List.rev_map (fun (s,_) -> Pos.none (P_Vari([],s))) env in
	   let tk = prod (P_Meta (m.meta_key, Array.of_list vars)) in
	   _Meta (user_meta k tk n) ts
=======
         let ts = Array.map (scope env) ts in
         try _Meta (meta k) ts
         with Not_found -> (* This is a new user-defined metavariable. *)
           (* We introduce a new metavariable [m] for the type of [k]. *)
           let xas = List.rev_map (fun (_,(_,xa)) -> xa) env in
           let prod t =
             Bindlib.unbox (scope [] (build_prod xas (Pos.none t))) in
           let n = List.length env in
           let m = new_meta (prod P_Type) n in
           let vars = List.rev_map (fun (s,_) -> Pos.none (P_Vari([],s))) env in
           let tk = prod (P_Meta (m.meta_key, Array.of_list vars)) in
           _Meta (user_meta k tk n) ts
>>>>>>> 35e4e0ad
    in
    scope env t

(** [to_tbox ~env sign t] is a convenient interface for [scope]. *)
let to_tbox : ?env:env -> Sign.t -> p_term -> tbox =
  fun ?(env=[]) sign t -> scope None env sign t

(** [to_term ~env sign t] composes [to_tbox] with [Bindlib.unbox]. *)
let to_term : ?env:env -> Sign.t -> p_term -> term =
  fun ?(env=[]) sign t -> Bindlib.unbox (scope None env sign t)

(** Representation of a pattern as its head symbol, the list of its arguments,
    and an array of variables corresponding to wildcards. *)
type patt = def * tbox list * tvar array

(** [to_patt env sign t] transforms the parsing level term [t] into a pattern.
    Note that [t] may contain wildcards. The function also checks that it  has
    a definable symbol as a head term, and gracefully fails otherwise. *)
let to_patt : env -> Sign.t -> p_term -> patt = fun env sign t ->
  let wildcards = ref [] in
  let counter = ref 0 in
  let new_wildcard () =
    let x = "#" ^ string_of_int !counter in
    let x = Bindlib.new_var mkfree x in
    incr counter; wildcards := x :: !wildcards; Bindlib.box_of_var x
  in
  let t = Bindlib.unbox (scope (Some new_wildcard) env sign t) in
  let (head, args) = get_args t in
  match head with
  | Symb(Def(s)) -> (s, List.map lift args, Array.of_list !wildcards)
  | Symb(Sym(s)) -> fatal "%s is not a definable symbol...\n" s.sym_name
  | _            -> fatal "%a is not a valid pattern...\n" pp t

(* NOTE wildcards are replaced by fresh variables named with a natural number,
   prefixed with the ['#'] character.  This means that wildcards are syntactic
   sugar for fresh variables with a single occurence (in the pattern). This is
   useful as the corresponding variables may appear in constraints, when rules
   are type-checked. *)

(** [scope_rule sign r] scopes a parsing level reduction rule, producing every
    element that is necessary to check its type and print error messages. This
    includes the context the symbol, the LHS / RHS as terms and the rule. *)
let scope_rule : Sign.t -> p_rule -> ctxt * def * term * term * rule =
  fun sign (xs_ty_map,t,u) ->
    (*Reminder: type p_rule = (strloc * p_term option) list * p_term * p_term*)
    let xs = List.map fst xs_ty_map in
    (* Scoping the LHS and RHS. *)
    let env = List.map (fun x -> (x.elt, (Bindlib.new_var mkfree x.elt, (x, Pos.none P_Type) (*FIXME*) ))) xs in
    let (s, l, wcs) = to_patt env sign t in
    (*Reminder: type patt = def * tbox list * tvar array*)    
    let arity = List.length l in
    let l = Bindlib.box_list l in
    let u = to_tbox ~env sign u in
    (* Building the definition. *)
    let xs = Array.of_list (List.map (fun (_,(v,_)) -> v) env) in
    let lhs =
      let lhs = Bindlib.bind_mvar xs l in
      let lhs = Bindlib.bind_mvar wcs lhs in
      let lhs = Bindlib.unbox lhs in
      Bindlib.msubst lhs (Array.map (fun _ -> Wild) wcs)
    in
    let rhs = Bindlib.unbox (Bindlib.bind_mvar xs u) in
    (* Constructing the typing context. *)
    let xs = Array.append xs wcs in
    let xs_ty_map = List.map (fun (n,a) -> (n.elt,a)) xs_ty_map in
    let ty_map = List.map (fun (n,(x,_)) -> (x, List.assoc n xs_ty_map)) env in
    let fn x =
      let n = Bindlib.name_of x in (n, (x, (Pos.none n, Pos.none P_Type))) in
    let add_var (env, ctx) x =
      let a =
        try
          match snd (List.find (fun (y,_) -> Bindlib.eq_vars y x) ty_map) with
          | None    -> raise Not_found
          | Some(a) -> to_term ~env sign a (* FIXME order ? *)
        with Not_found ->
          (* FIXME order (temporary hack.
          let fn (_,x) = Bindlib.box_of_var x in
          let vars = List.map fn vars in
          Bindlib.unbox (_Meta (new_meta ()) (Array.of_list vars))
          *)
          Bindlib.unbox
            (_Meta (new_meta Type 0) (Array.map Bindlib.box_of_var xs))
      (* We use dummy values for the context and type since they are
         not used in the current type-checking algorithm. *)
      in
      (fn x :: env, add_tvar x a ctx)
    in
    let wcs = Array.to_list wcs in
    let wcs = List.map fn wcs in
    let (_, ctx) = Array.fold_left add_var (wcs, empty_ctxt) xs in
    (* Constructing the rule. *)
    let t = add_args (Symb(Def s)) (Bindlib.unbox l) in
    let u = Bindlib.unbox u in
    (ctx, s, t, u, { lhs ; rhs ; arity })

(** [scope_cmd_aux sign cmd] scopes the parser level command [cmd],  using the
    signature [sign]. In case of error, the program gracefully fails. *)
let scope_cmd_aux : Sign.t -> p_cmd -> cmd_aux = fun sign cmd ->
  match cmd with
  | P_NewSym(x,a)       -> NewSym(x, to_term sign a)
  | P_NewDef(x,a)       -> NewDef(x, to_term sign a)
  | P_Def(o,x,a,t)      ->
      begin
        let t = to_term sign t in
        let a =
          match a with
          | None    ->
              begin
                match Typing.infer sign empty_ctxt t with
                | Some(a) -> a
                | None    -> fatal "Unable to infer the type of [%a]\n" pp t
              end
          | Some(a) -> to_term sign a
        in
        Def(o, x, a, t)
      end
  | P_Rules(rs)         -> Rules(List.map (scope_rule sign) rs)
  | P_Import(path)      -> Import(path)
  | P_Debug(b,s)        -> Debug(b,s)
  | P_Verb(n)           -> Verb(n)
  | P_Infer(t,c)        -> Infer(to_term sign t, c)
  | P_Eval(t,c)         -> Eval(to_term sign t, c)
  | P_Test_T(ia,mf,t,a) ->
      let t = to_term sign t in
      let a = to_term sign a in
      Test({is_assert = ia; must_fail = mf; contents = HasType(t,a)})
  | P_Test_C(ia,mf,t,u) ->
      let t = to_term sign t in
      let u = to_term sign u in
      Test({is_assert = ia; must_fail = mf; contents = Convert(t,u)})
  | P_Other(c)          -> Other(c)

(** [scope_cmd_aux sign cmd] scopes the parser level command [cmd],  using the
    signature [sign], and forwards the source code position of the command. In
    case of error, the program gracefully fails. *)
let scope_cmd : Sign.t -> p_cmd loc -> cmd = fun sign cmd ->
  {elt = scope_cmd_aux sign cmd.elt; pos = cmd.pos}<|MERGE_RESOLUTION|>--- conflicted
+++ resolved
@@ -94,26 +94,12 @@
           | Some(f) -> f ()
           end
       | P_Meta(k,ts) ->
-<<<<<<< HEAD
-	 let ts = Array.map (scope env) ts in
-	 try
-	   let m = meta k in
-	   if m.meta_arity = Array.length ts then _Meta m ts
-	   else fatal "[%a] expects [%d] arguments but is applied to [%d] arguments\n" pp_meta m m.meta_arity (Array.length ts)
-	 (*raise (E_wrong_number_of_arguments t)*)
-	 with Not_found -> (* This is a new user-defined metavariable. *)
-	   (* We introduce a new metavariable [m] for the type of [k]. *)
-	   let xas = List.rev_map (fun (_,(_,xa)) -> xa) env in
-	   let prod t =
-	     Bindlib.unbox (scope [] (build_prod xas (Pos.none t))) in
-	   let n = List.length env in
-	   let m = new_meta (prod P_Type) n in
-	   let vars = List.rev_map (fun (s,_) -> Pos.none (P_Vari([],s))) env in
-	   let tk = prod (P_Meta (m.meta_key, Array.of_list vars)) in
-	   _Meta (user_meta k tk n) ts
-=======
          let ts = Array.map (scope env) ts in
-         try _Meta (meta k) ts
+         try
+           let m = meta k in
+           if m.meta_arity = Array.length ts then _Meta m ts
+           else fatal "[%a] expects [%d] arguments but is applied to [%d] arguments\n" pp_meta m m.meta_arity (Array.length ts)
+           (*raise (E_wrong_number_of_arguments t)*)
          with Not_found -> (* This is a new user-defined metavariable. *)
            (* We introduce a new metavariable [m] for the type of [k]. *)
            let xas = List.rev_map (fun (_,(_,xa)) -> xa) env in
@@ -124,7 +110,6 @@
            let vars = List.rev_map (fun (s,_) -> Pos.none (P_Vari([],s))) env in
            let tk = prod (P_Meta (m.meta_key, Array.of_list vars)) in
            _Meta (user_meta k tk n) ts
->>>>>>> 35e4e0ad
     in
     scope env t
 
